/*
 * Copyright (C) 2015 Cloudius Systems, Ltd.
 */

/*
 * This file is part of Scylla.
 *
 * Scylla is free software: you can redistribute it and/or modify
 * it under the terms of the GNU Affero General Public License as published by
 * the Free Software Foundation, either version 3 of the License, or
 * (at your option) any later version.
 *
 * Scylla is distributed in the hope that it will be useful,
 * but WITHOUT ANY WARRANTY; without even the implied warranty of
 * MERCHANTABILITY or FITNESS FOR A PARTICULAR PURPOSE.  See the
 * GNU General Public License for more details.
 *
 * You should have received a copy of the GNU General Public License
 * along with Scylla.  If not, see <http://www.gnu.org/licenses/>.
 */

#include <seastar/core/simple-stream.hh>

#include "mutation_partition_view.hh"
#include "schema.hh"
#include "atomic_cell.hh"
#include "db/serializer.hh"
#include "utils/data_input.hh"
#include "mutation_partition_serializer.hh"
#include "mutation_partition.hh"

#include "utils/UUID.hh"
#include "serializer.hh"
#include "idl/uuid.dist.hh"
#include "idl/keys.dist.hh"
#include "idl/mutation.dist.hh"
#include "serializer_impl.hh"
#include "serialization_visitors.hh"
#include "idl/uuid.dist.impl.hh"
#include "idl/keys.dist.impl.hh"
#include "idl/mutation.dist.impl.hh"

using namespace db;

namespace {

atomic_cell read_atomic_cell(boost::variant<ser::live_cell_view, ser::expiring_cell_view, ser::dead_cell_view, ser::unknown_variant_type> cv)
{
    struct atomic_cell_visitor : boost::static_visitor<atomic_cell> {
        atomic_cell operator()(ser::live_cell_view& lcv) const {
            return atomic_cell::make_live(lcv.created_at(), lcv.value());
        }
        atomic_cell operator()(ser::expiring_cell_view& ecv) const {
            return atomic_cell::make_live(ecv.c().created_at(), ecv.c().value(), ecv.expiry(), ecv.ttl());
        }
        atomic_cell operator()(ser::dead_cell_view& dcv) const {
            return atomic_cell::make_dead(dcv.tomb().timestamp(), dcv.tomb().deletion_time());
        }
        atomic_cell operator()(ser::unknown_variant_type&) const {
            throw std::runtime_error("Trying to deserialize cell in unknown state");
        }
    };
    return boost::apply_visitor(atomic_cell_visitor(), cv);
}

collection_mutation read_collection_cell(ser::collection_cell_view cv)
{
    collection_type_impl::mutation mut;
    mut.tomb = cv.tomb();
    auto&& elements = cv.elements();
    mut.cells.reserve(elements.size());
    for (auto&& e : elements) {
        mut.cells.emplace_back(e.key(), read_atomic_cell(e.value()));
    }
    return collection_type_impl::serialize_mutation_form(mut);
}

template<typename Visitor>
void read_and_visit_row(ser::row_view rv, const column_mapping& cm, column_kind kind, Visitor&& visitor)
{
    for (auto&& cv : rv.columns()) {
        auto id = cv.id();
        auto& col = cm.column_at(kind, id);

        class atomic_cell_or_collection_visitor : public boost::static_visitor<> {
            Visitor& _visitor;
            column_id _id;
            const column_mapping_entry& _col;
        public:
<<<<<<< HEAD
            explicit atomic_cell_or_collection_visitor(Visitor& v, column_id id, const column_mapping::column& col)
                : _visitor(v), _id(id), _col(col) { }
=======
            explicit atomic_cell_or_collection_visitor(Visitor v, column_id id, const column_mapping_entry& col)
                : _visitor(std::move(v)), _id(id), _col(col) { }
>>>>>>> 8e7a2fa5

            void operator()(boost::variant<ser::live_cell_view, ser::expiring_cell_view, ser::dead_cell_view, ser::unknown_variant_type>& acv) const {
                if (!_col.type()->is_atomic()) {
                    throw std::runtime_error("A collection expected, got an atomic cell");
                }
                // FIXME: Pass view to cell to avoid copy
                auto&& outer = current_allocator();
                with_allocator(standard_allocator(), [&] {
                    auto cell = read_atomic_cell(acv);
                    with_allocator(outer, [&] {
                        _visitor.accept_atomic_cell(_id, cell);
                    });
                });
            }
            void operator()(ser::collection_cell_view& ccv) const {
                if (_col.type()->is_atomic()) {
                    throw std::runtime_error("An atomic cell expected, got a collection");
                }
                // FIXME: Pass view to cell to avoid copy
                auto&& outer = current_allocator();
                with_allocator(standard_allocator(), [&] {
                    auto cell = read_collection_cell(ccv);
                    with_allocator(outer, [&] {
                        _visitor.accept_collection(_id, cell);
                    });
                });
            }
            void operator()(ser::unknown_variant_type&) const {
                throw std::runtime_error("Trying to deserialize unknown cell type");
            }
        };
        auto&& cell = cv.c();
        boost::apply_visitor(atomic_cell_or_collection_visitor(visitor, id, col), cell);
    }
}

row_marker read_row_marker(boost::variant<ser::live_marker_view, ser::expiring_marker_view, ser::dead_marker_view, ser::no_marker_view, ser::unknown_variant_type> rmv)
{
    struct row_marker_visitor : boost::static_visitor<row_marker> {
        row_marker operator()(ser::live_marker_view& lmv) const {
            return row_marker(lmv.created_at());
        }
        row_marker operator()(ser::expiring_marker_view& emv) const {
            return row_marker(emv.lm().created_at(), emv.ttl(), emv.expiry());
        }
        row_marker operator()(ser::dead_marker_view& dmv) const {
            return row_marker(dmv.tomb());
        }
        row_marker operator()(ser::no_marker_view&) const {
            return row_marker();
        }
        row_marker operator()(ser::unknown_variant_type&) const {
            throw std::runtime_error("Trying to deserialize unknown row marker type");
        }
    };
    return boost::apply_visitor(row_marker_visitor(), rmv);
}

}

void
mutation_partition_view::accept(const schema& s, mutation_partition_visitor& visitor) const {
    accept(s.get_column_mapping(), visitor);
}

void
mutation_partition_view::accept(const column_mapping& cm, mutation_partition_visitor& visitor) const {
    auto in = _in;
    auto mpv = ser::deserialize(in, boost::type<ser::mutation_partition_view>());

    visitor.accept_partition_tombstone(mpv.tomb());

    struct static_row_cell_visitor {
        mutation_partition_visitor& _visitor;

        void accept_atomic_cell(column_id id, atomic_cell ac) const {
           _visitor.accept_static_cell(id, ac);
        }
        void accept_collection(column_id id, collection_mutation cm) const {
           _visitor.accept_static_cell(id, cm);
        }
    };
    read_and_visit_row(mpv.static_row(), cm, column_kind::static_column, static_row_cell_visitor{visitor});

    for (auto&& rt : mpv.range_tombstones()) {
        visitor.accept_row_tombstone(rt.key(), rt.tomb());
    }
    
    for (auto&& cr : mpv.rows()) {
        visitor.accept_row(cr.key(), cr.deleted_at(), read_row_marker(cr.marker()));

        struct cell_visitor {
            mutation_partition_visitor& _visitor;

            void accept_atomic_cell(column_id id, atomic_cell ac) const {
               _visitor.accept_row_cell(id, ac);
            }
            void accept_collection(column_id id, collection_mutation cm) const {
               _visitor.accept_row_cell(id, cm);
            }
        };
        read_and_visit_row(cr.cells(), cm, column_kind::regular_column, cell_visitor{visitor});
    }
}

mutation_partition_view mutation_partition_view::from_view(ser::mutation_partition_view v)
{
    return { v.v };
}<|MERGE_RESOLUTION|>--- conflicted
+++ resolved
@@ -87,13 +87,8 @@
             column_id _id;
             const column_mapping_entry& _col;
         public:
-<<<<<<< HEAD
-            explicit atomic_cell_or_collection_visitor(Visitor& v, column_id id, const column_mapping::column& col)
+            explicit atomic_cell_or_collection_visitor(Visitor& v, column_id id, const column_mapping_entry& col)
                 : _visitor(v), _id(id), _col(col) { }
-=======
-            explicit atomic_cell_or_collection_visitor(Visitor v, column_id id, const column_mapping_entry& col)
-                : _visitor(std::move(v)), _id(id), _col(col) { }
->>>>>>> 8e7a2fa5
 
             void operator()(boost::variant<ser::live_cell_view, ser::expiring_cell_view, ser::dead_cell_view, ser::unknown_variant_type>& acv) const {
                 if (!_col.type()->is_atomic()) {
