/*
 * Copyright (C) 2015 Cloudius Systems, Ltd.
 */

#pragma once
#include "bytes.hh"
#include "schema.hh"
#include <boost/any.hpp>

class partition_key;
class clustering_key;

namespace sstables {

class key_view {
    bytes_view _bytes;
public:
    key_view(bytes_view b) : _bytes(b) {}

    explicit operator bytes_view() const {
        return _bytes;
    }
};

// Our internal representation differs slightly (in the way it serializes) from Origin.
// In order to be able to achieve read and write compatibility for sstables - so they can
// be imported and exported - we need to always convert a key to this representation.
class key {
    bytes _bytes;
public:
    key(bytes&& b) : _bytes(std::move(b)) {}
    static key from_bytes(bytes b) { return key(std::move(b)); }
    static key from_deeply_exploded(const schema& s, const std::vector<boost::any>& v);
    static key from_exploded(const schema& s, const std::vector<bytes>& v);
    static key from_exploded(const schema& s, std::vector<bytes>&& v);
    // Unfortunately, the _bytes field for the partition_key are not public. We can't move.
    static key from_partition_key(const schema& s, const partition_key& pk);

    std::vector<bytes> explode(const schema& s) const;

    operator key_view() const {
        return key_view(_bytes);
    }
    explicit operator bytes_view() const {
        return _bytes;
    }
};

<<<<<<< HEAD
bytes composite_from_clustering_key(const schema& s, const clustering_key& ck);

=======
class composite_view {
    bytes_view _bytes;
public:
    composite_view(bytes_view b) : _bytes(b) {}

    std::vector<bytes> explode() const;
    explicit operator bytes_view() const {
        return _bytes;
    }
};
>>>>>>> 233a84eb
}<|MERGE_RESOLUTION|>--- conflicted
+++ resolved
@@ -46,10 +46,8 @@
     }
 };
 
-<<<<<<< HEAD
 bytes composite_from_clustering_key(const schema& s, const clustering_key& ck);
 
-=======
 class composite_view {
     bytes_view _bytes;
 public:
@@ -60,5 +58,4 @@
         return _bytes;
     }
 };
->>>>>>> 233a84eb
 }