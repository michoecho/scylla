/*
 * Modified by ScyllaDB
 * Copyright (C) 2024-present ScyllaDB
 */

/*
 * SPDX-License-Identifier: (LicenseRef-ScyllaDB-Source-Available-1.0 and Apache-2.0)
 */

#pragma once

#include "frozen_schema.hh"
#include "mutation/mutation.hh"
#include <seastar/core/future.hh>
#include "service/storage_proxy.hh"
#include "query-result-set.hh"
#include "db/schema_tables.hh"
#include "data_dictionary/user_types_metadata.hh"
#include "schema/schema_registry.hh"
#include "service/storage_service.hh"
#include "replica/database.hh"
#include "replica/global_table_ptr.hh"
#include "replica/tables_metadata_lock.hh"

#include <seastar/core/distributed.hh>
#include <unordered_map>

namespace db {

namespace schema_tables {

<<<<<<< HEAD
future<> merge_schema(sharded<db::system_keyspace>& sys_ks, distributed<service::storage_proxy>& proxy, gms::feature_service& feat, utils::chunked_vector<mutation> mutations, bool reload = false);
=======
future<> merge_schema(sharded<db::system_keyspace>& sys_ks, distributed<service::storage_proxy>& proxy, distributed<service::storage_service>& ss, gms::feature_service& feat, std::vector<mutation> mutations, bool reload = false);

enum class table_kind { table, view };

struct table_selector {
    bool all_in_keyspace = false; // If true, selects all existing tables in a keyspace plus what's in "tables";
    std::unordered_map<table_kind, std::unordered_set<sstring>> tables;

    table_selector& operator+=(table_selector&& o);
    void add(table_kind t, sstring name);
    void add(sstring name);
};

struct schema_persisted_state {
    schema_tables::schema_result keyspaces;
    schema_tables::schema_result scylla_keyspaces;
    std::map<table_id, schema_mutations> tables;
    schema_tables::schema_result types;
    std::map<table_id, schema_mutations> views;
    schema_tables::schema_result functions;
    schema_tables::schema_result aggregates;
    schema_tables::schema_result scylla_aggregates;
};

struct affected_keyspaces_names {
    std::set<sstring> created;
    std::set<sstring> altered;
    std::set<sstring> dropped;
};

// groups keyspaces based on what is happening to them during schema change
struct affected_keyspaces {
    std::vector<replica::database::created_keyspace_per_shard> created;
    std::vector<replica::database::keyspace_change_per_shard> altered;
    // names need to be copied here as they are used multiple times and
    // keyspace struct from which we obtain the name is moved when
    // we commit it
    affected_keyspaces_names names;
};

struct affected_user_types_per_shard {
    std::vector<user_type> created;
    std::vector<user_type> altered;
    std::vector<user_type> dropped;
};

// groups UDTs based on what is happening to them during schema change
using affected_user_types = sharded<affected_user_types_per_shard>;

// In_progress_types_storage_per_shard contains current
// types with in-progress modifications applied.
// Important note: this storage can't be used directly in all cases,
// e.g. it's legal to drop type together with dropping other entity
// in such case we use existing storage instead so that whatever
// is being dropped can reference this type (we remove it from in_progress storage)
// in such cases get proper storage via committed_storage().
class in_progress_types_storage_per_shard : public data_dictionary::user_types_storage {
    std::shared_ptr<data_dictionary::user_types_storage> _stored_user_types;
    std::map<sstring, data_dictionary::user_types_metadata> _in_progress_types;
public:
    in_progress_types_storage_per_shard(replica::database& db, const affected_keyspaces& affected_keyspaces, const affected_user_types& affected_types);
    virtual const data_dictionary::user_types_metadata& get(const sstring& ks) const override;
    std::shared_ptr<data_dictionary::user_types_storage> committed_storage();
};

class in_progress_types_storage {
    // wrapped in foreign_ptr so they can be destroyed on the right shard
    std::vector<foreign_ptr<shared_ptr<in_progress_types_storage_per_shard>>> shards;
public:
    in_progress_types_storage() : shards(smp::count) {}
    future<> init(distributed<replica::database>& sharded_db, const affected_keyspaces& affected_keyspaces, const affected_user_types& affected_types);
    in_progress_types_storage_per_shard& local();
};

struct frozen_schema_diff {
    struct altered_schema {
        frozen_schema_with_base_info old_schema;
        frozen_schema_with_base_info new_schema;
    };
    std::vector<frozen_schema_with_base_info> created;
    std::vector<altered_schema> altered;
    std::vector<frozen_schema_with_base_info> dropped;
};

// schema_diff represents what is happening with tables or views during schema merge
struct schema_diff_per_shard {
    struct altered_schema {
        schema_ptr old_schema;
        schema_ptr new_schema;
    };

    std::vector<schema_ptr> created;
    std::vector<altered_schema> altered;
    std::vector<schema_ptr> dropped;

    future<frozen_schema_diff> freeze() const;

    static future<schema_diff_per_shard> copy_from(replica::database&, in_progress_types_storage&, const frozen_schema_diff& oth);
};


class new_token_metadata {
    std::vector<locator::mutable_token_metadata_ptr> shards{smp::count};
public:
    locator::mutable_token_metadata_ptr& local();
    future<> destroy();
};

struct affected_tables_and_views_per_shard {
    schema_diff_per_shard tables;
    schema_diff_per_shard views;
    std::vector<bool> columns_changed;
};

struct affected_tables_and_views {
    sharded<affected_tables_and_views_per_shard> tables_and_views;

    std::unique_ptr<replica::tables_metadata_lock_on_all_shards> locks;
    std::unordered_map<table_id, replica::global_table_ptr> table_shards;

    new_token_metadata new_token_metadata; // represents token metadata after updating tablets metadata, nullptr if there was no change
};

// We wrap it with pointer because change_batch needs to be constructed and destructed
// on the same shard as it's used for.
using functions_change_batch_all_shards = sharded<cql3::functions::change_batch>;

// Schema_applier encapsulates intermediate state needed to construct schema objects from
// set of rows read from system tables (see struct schema_state). It does atomic (per shard)
// application of a new schema.
class schema_applier {
    using keyspace_name = sstring;

    sharded<service::storage_proxy>& _proxy;
    sharded<service::storage_service>& _ss;
    sharded<db::system_keyspace>& _sys_ks;
    const bool _reload;

    std::set<sstring> _keyspaces;
    std::unordered_map<keyspace_name, table_selector> _affected_tables;
    locator::tablet_metadata_change_hint _tablet_hint;

    schema_persisted_state _before;
    schema_persisted_state _after;

    in_progress_types_storage _types_storage;

    affected_keyspaces _affected_keyspaces;
    affected_user_types _affected_user_types;
    affected_tables_and_views _affected_tables_and_views;

    functions_change_batch_all_shards _functions_batch; // includes aggregates

    future<schema_persisted_state> get_schema_persisted_state();
public:
    schema_applier(
            sharded<service::storage_proxy>& proxy,
            sharded<service::storage_service>& ss,
            sharded<db::system_keyspace>& sys_ks,
            bool reload = false)
            : _proxy(proxy), _ss(ss), _sys_ks(sys_ks), _reload(reload) {};

    // Gets called before mutations are applied,
    // preferably no work should be done here but subsystem
    // may do some snapshot of 'before' data.
    future<> prepare(std::vector<mutation>& muts);
    // Update is called after mutations are applied, it should create
    // all updates but not yet commit them to a subsystem (i.e. copy on write style).
    // All changes should be visible only to schema_applier object but not to other subsystems.
    future<> update();
    // Makes updates visible. Before calling this function in memory state as observed by other
    // components should not yet change. The function atomically switches current state with
    // new state (the one built in update function).
    future<> commit();
    // Post_commit is called after commit and allows to trigger code which can't provide
    // atomicity either for legacy reasons or causes side effects to an external system
    // (e.g. informing client's driver).
    future<> post_commit();
    // Some destruction may need to be done on particular shard hence we need to run it in coroutine.
    future<> destroy();

private:
    void commit_tables_and_views();
    future<> finalize_tables_and_views();
    void commit_on_shard(replica::database& db);
};
>>>>>>> ace7d53c

}

}<|MERGE_RESOLUTION|>--- conflicted
+++ resolved
@@ -29,10 +29,7 @@
 
 namespace schema_tables {
 
-<<<<<<< HEAD
-future<> merge_schema(sharded<db::system_keyspace>& sys_ks, distributed<service::storage_proxy>& proxy, gms::feature_service& feat, utils::chunked_vector<mutation> mutations, bool reload = false);
-=======
-future<> merge_schema(sharded<db::system_keyspace>& sys_ks, distributed<service::storage_proxy>& proxy, distributed<service::storage_service>& ss, gms::feature_service& feat, std::vector<mutation> mutations, bool reload = false);
+future<> merge_schema(sharded<db::system_keyspace>& sys_ks, distributed<service::storage_proxy>& proxy, distributed<service::storage_service>& ss, gms::feature_service& feat, utils::chunked_vector<mutation> mutations, bool reload = false);
 
 enum class table_kind { table, view };
 
@@ -197,7 +194,7 @@
     // Gets called before mutations are applied,
     // preferably no work should be done here but subsystem
     // may do some snapshot of 'before' data.
-    future<> prepare(std::vector<mutation>& muts);
+    future<> prepare(utils::chunked_vector<mutation>& muts);
     // Update is called after mutations are applied, it should create
     // all updates but not yet commit them to a subsystem (i.e. copy on write style).
     // All changes should be visible only to schema_applier object but not to other subsystems.
@@ -218,7 +215,6 @@
     future<> finalize_tables_and_views();
     void commit_on_shard(replica::database& db);
 };
->>>>>>> ace7d53c
 
 }
 
