--- conflicted
+++ resolved
@@ -881,7 +881,6 @@
 flat_mutation_reader_v2
 make_flat_mutation_reader_from_fragments(schema_ptr, reader_permit, std::deque<mutation_fragment_v2>, const dht::partition_range& pr, const query::partition_slice& slice);
 
-<<<<<<< HEAD
 // Calls the consumer for each element of the reader's stream until end of stream
 // is reached or the consumer requests iteration to stop by returning stop_iteration::yes.
 // The consumer should accept mutation as the argument and return stop_iteration.
@@ -901,10 +900,9 @@
         });
     });
 }
-=======
+
 flat_mutation_reader_v2
 make_generating_reader(schema_ptr s, reader_permit permit, std::function<future<mutation_fragment_v2_opt> ()> get_next_fragment);
->>>>>>> b2061688
 
 /// A cosumer function that is passed a flat_mutation_reader to be consumed from
 /// and returns a future<> resolved when the reader is fully consumed, and closed.
