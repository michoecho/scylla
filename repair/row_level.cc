--- conflicted
+++ resolved
@@ -414,15 +414,11 @@
                     {},
                     mutation_reader::forwarding::no);
         } else {
-<<<<<<< HEAD
-            _reader = downgrade_to_v1(make_multishard_streaming_reader(db, _schema, _permit, [this] {
-=======
             // We can't have two permits with count resource for 1 repair.
             // So we release the one on _permit so the only one is the one the
             // shard reader will obtain.
             _permit.release_base_resources();
-            _reader = make_multishard_streaming_reader(db, _schema, _permit, [this] {
->>>>>>> 31777dfe
+            _reader = downgrade_to_v1(make_multishard_streaming_reader(db, _schema, _permit, [this] {
                 auto shard_range = _sharder.next();
                 if (shard_range) {
                     return std::optional<dht::partition_range>(dht::to_partition_range(*shard_range));
